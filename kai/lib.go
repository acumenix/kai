--- conflicted
+++ resolved
@@ -49,12 +49,7 @@
 
 // PeriodicallyGetInventoryReport periodically retrieve image results and report/output them according to the configuration.
 // Note: Errors do not cause the function to exit, since this is periodically running
-<<<<<<< HEAD
 func PeriodicallyGetInventoryReport(cfg *config.Application) {
-
-=======
-func PeriodicallyGetImageResults(cfg *config.Application) {
->>>>>>> 576a1ba0
 	// Fire off a ticker that reports according to a configurable polling interval
 	ticker := time.NewTicker(time.Duration(cfg.PollingIntervalSeconds) * time.Second)
 
